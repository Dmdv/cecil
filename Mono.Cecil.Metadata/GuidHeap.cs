//
// Author:
//   Jb Evain (jbevain@gmail.com)
//
// Copyright (c) 2008 - 2015 Jb Evain
// Copyright (c) 2008 - 2011 Novell, Inc.
//
// Licensed under the MIT/X11 license.
//

using System;

namespace Mono.Cecil.Metadata {

	sealed class GuidHeap : Heap {

		public GuidHeap (byte [] data)
			: base (data)
		{
		}

		public Guid Read (uint index)
		{
			const int guid_size = 16;

			if (index == 0 || ((index - 1) + guid_size) > Size)
				return new Guid ();

			var buffer = new byte [guid_size];

<<<<<<< HEAD
			Buffer.BlockCopy (Section.Data, (int) (Offset + ((index - 1) * guid_size)), buffer, 0, guid_size);
=======
			Buffer.BlockCopy (this.data, (int) index, buffer, 0, guid_size);
>>>>>>> ea36541d

			return new Guid (buffer);
		}
	}
}<|MERGE_RESOLUTION|>--- conflicted
+++ resolved
@@ -23,16 +23,12 @@
 		{
 			const int guid_size = 16;
 
-			if (index == 0 || ((index - 1) + guid_size) > Size)
+			if (index == 0 || ((index - 1) + guid_size) > data.Length)
 				return new Guid ();
 
 			var buffer = new byte [guid_size];
 
-<<<<<<< HEAD
-			Buffer.BlockCopy (Section.Data, (int) (Offset + ((index - 1) * guid_size)), buffer, 0, guid_size);
-=======
-			Buffer.BlockCopy (this.data, (int) index, buffer, 0, guid_size);
->>>>>>> ea36541d
+			Buffer.BlockCopy (this.data, (int) ((index - 1) * guid_size), buffer, 0, guid_size);
 
 			return new Guid (buffer);
 		}

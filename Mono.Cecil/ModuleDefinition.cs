//
// Author:
//   Jb Evain (jbevain@gmail.com)
//
// Copyright (c) 2008 - 2015 Jb Evain
// Copyright (c) 2008 - 2011 Novell, Inc.
//
// Licensed under the MIT/X11 license.
//

using System;
using System.Collections.Generic;
using System.IO;
using System.Threading;
using SR = System.Reflection;

using Mono.Cecil.Cil;
using Mono.Cecil.Metadata;
using Mono.Cecil.PE;
using Mono.Collections.Generic;

namespace Mono.Cecil {

	public enum ReadingMode {
		Immediate = 1,
		Deferred = 2,
	}

	public sealed class ReaderParameters {

		ReadingMode reading_mode;
		internal IAssemblyResolver assembly_resolver;
		internal IMetadataResolver metadata_resolver;
#if !READ_ONLY
		internal IMetadataImporterProvider metadata_importer_provider;
#if !PCL
		internal IReflectionImporterProvider reflection_importer_provider;
#endif
#endif
		Stream symbol_stream;
		ISymbolReaderProvider symbol_reader_provider;
		bool read_symbols;
		bool in_memory;

		public ReadingMode ReadingMode {
			get { return reading_mode; }
			set { reading_mode = value; }
		}

		public bool InMemory {
			get { return in_memory; }
			set { in_memory = value; }
		}

		public IAssemblyResolver AssemblyResolver {
			get { return assembly_resolver; }
			set { assembly_resolver = value; }
		}

		public IMetadataResolver MetadataResolver {
			get { return metadata_resolver; }
			set { metadata_resolver = value; }
		}

#if !READ_ONLY
		public IMetadataImporterProvider MetadataImporterProvider {
			get { return metadata_importer_provider; }
			set { metadata_importer_provider = value; }
		}

#if !PCL
		public IReflectionImporterProvider ReflectionImporterProvider {
			get { return reflection_importer_provider; }
			set { reflection_importer_provider = value; }
		}
#endif
#endif

		public Stream SymbolStream {
			get { return symbol_stream; }
			set { symbol_stream = value; }
		}

		public ISymbolReaderProvider SymbolReaderProvider {
			get { return symbol_reader_provider; }
			set { symbol_reader_provider = value; }
		}

		public bool ReadSymbols {
			get { return read_symbols; }
			set { read_symbols = value; }
		}

		public ReaderParameters ()
			: this (ReadingMode.Deferred)
		{
		}

		public ReaderParameters (ReadingMode readingMode)
		{
			this.reading_mode = readingMode;
			this.in_memory = true; // back compatibility
		}
	}

#if !READ_ONLY

	public sealed class ModuleParameters {

		ModuleKind kind;
		TargetRuntime runtime;
		TargetArchitecture architecture;
		IAssemblyResolver assembly_resolver;
		IMetadataResolver metadata_resolver;
#if !READ_ONLY
		IMetadataImporterProvider metadata_importer_provider;
#if !PCL
		IReflectionImporterProvider reflection_importer_provider;
#endif
#endif

		public ModuleKind Kind {
			get { return kind; }
			set { kind = value; }
		}

		public TargetRuntime Runtime {
			get { return runtime; }
			set { runtime = value; }
		}

		public TargetArchitecture Architecture {
			get { return architecture; }
			set { architecture = value; }
		}

		public IAssemblyResolver AssemblyResolver {
			get { return assembly_resolver; }
			set { assembly_resolver = value; }
		}

		public IMetadataResolver MetadataResolver {
			get { return metadata_resolver; }
			set { metadata_resolver = value; }
		}

#if !READ_ONLY
		public IMetadataImporterProvider MetadataImporterProvider {
			get { return metadata_importer_provider; }
			set { metadata_importer_provider = value; }
		}

#if !PCL
		public IReflectionImporterProvider ReflectionImporterProvider {
			get { return reflection_importer_provider; }
			set { reflection_importer_provider = value; }
		}
#endif
#endif

		public ModuleParameters ()
		{
			this.kind = ModuleKind.Dll;
			this.Runtime = GetCurrentRuntime ();
			this.architecture = TargetArchitecture.I386;
		}

		static TargetRuntime GetCurrentRuntime ()
		{
#if !PCL
			return typeof (object).Assembly.ImageRuntimeVersion.ParseRuntime ();
#else
			var corlib_name = AssemblyNameReference.Parse (typeof (object).Assembly.FullName);
			var corlib_version = corlib_name.Version;
			switch (corlib_version.Major) {
			case 1:
				return corlib_version.Minor == 0
					? TargetRuntime.Net_1_0
					: TargetRuntime.Net_1_1;
			case 2:
				return TargetRuntime.Net_2_0;
			case 4:
				return TargetRuntime.Net_4_0;
			default:
				throw new NotSupportedException ();
			}
#endif
		}
	}

	public sealed class WriterParameters {

		Stream symbol_stream;
		ISymbolWriterProvider symbol_writer_provider;
		bool write_symbols;
#if !PCL
		SR.StrongNameKeyPair key_pair;
#endif
		public Stream SymbolStream {
			get { return symbol_stream; }
			set { symbol_stream = value; }
		}

		public ISymbolWriterProvider SymbolWriterProvider {
			get { return symbol_writer_provider; }
			set { symbol_writer_provider = value; }
		}

		public bool WriteSymbols {
			get { return write_symbols; }
			set { write_symbols = value; }
		}
#if !PCL
		public SR.StrongNameKeyPair StrongNameKeyPair {
			get { return key_pair; }
			set { key_pair = value; }
		}
#endif
	}

#endif

	public sealed class ModuleDefinition : ModuleReference, ICustomAttributeProvider, IDisposable {

		internal Image Image;
		internal MetadataSystem MetadataSystem;
		internal ReadingMode ReadingMode;
		internal ISymbolReaderProvider SymbolReaderProvider;

		internal ISymbolReader symbol_reader;
		internal IAssemblyResolver assembly_resolver;
		internal IMetadataResolver metadata_resolver;
		internal TypeSystem type_system;

<<<<<<< HEAD
		internal readonly MetadataReader reader;
		readonly string fq_name;
=======
		readonly MetadataReader reader;
		readonly string file_name;
>>>>>>> ea36541d

		internal string runtime_version;
		internal ModuleKind kind;
		TargetRuntime runtime;
		TargetArchitecture architecture;
		ModuleAttributes attributes;
		ModuleCharacteristics characteristics;
		Guid mvid;

		internal AssemblyDefinition assembly;
		MethodDefinition entry_point;

#if !READ_ONLY
#if !PCL
		internal IReflectionImporter reflection_importer;
#endif
		internal IMetadataImporter metadata_importer;
#endif
		Collection<CustomAttribute> custom_attributes;
		Collection<AssemblyNameReference> references;
		Collection<ModuleReference> modules;
		Collection<Resource> resources;
		Collection<ExportedType> exported_types;
		TypeDefinitionCollection types;

		public bool IsMain {
			get { return kind != ModuleKind.NetModule; }
		}

		public ModuleKind Kind {
			get { return kind; }
			set { kind = value; }
		}

		public TargetRuntime Runtime {
			get { return runtime; }
			set {
				runtime = value;
				runtime_version = runtime.RuntimeVersionString ();
			}
		}

		public string RuntimeVersion {
			get { return runtime_version; }
			set {
				runtime_version = value;
				runtime = runtime_version.ParseRuntime ();
			}
		}

		public TargetArchitecture Architecture {
			get { return architecture; }
			set { architecture = value; }
		}

		public ModuleAttributes Attributes {
			get { return attributes; }
			set { attributes = value; }
		}

		public ModuleCharacteristics Characteristics {
			get { return characteristics; }
			set { characteristics = value; }
		}

		[Obsolete("Use FileName")]
		public string FullyQualifiedName {
			get { return file_name; }
		}

		public string FileName {
			get { return file_name; }
		}

		public Guid Mvid {
			get { return mvid; }
			set { mvid = value; }
		}

		internal bool HasImage {
			get { return Image != null; }
		}

		public bool HasSymbols {
			get { return symbol_reader != null; }
		}

		public ISymbolReader SymbolReader {
			get { return symbol_reader; }
		}

		public override MetadataScopeType MetadataScopeType {
			get { return MetadataScopeType.ModuleDefinition; }
		}

		public AssemblyDefinition Assembly {
			get { return assembly; }
		}

#if !READ_ONLY
#if !PCL
		internal IReflectionImporter ReflectionImporter {
			get {
				if (reflection_importer == null)
					Interlocked.CompareExchange (ref reflection_importer, new ReflectionImporter (this), null);

				return reflection_importer;
			}
		}
#endif
		internal IMetadataImporter MetadataImporter {
			get {
				if (metadata_importer == null)
					Interlocked.CompareExchange (ref metadata_importer, new MetadataImporter (this), null);

				return metadata_importer;
			}
		}
#endif

		public IAssemblyResolver AssemblyResolver {
			get {
#if !PCL
				if (assembly_resolver == null)
					Interlocked.CompareExchange (ref assembly_resolver, new AssemblyResolver (), null);
#endif

				return assembly_resolver;
			}
		}

		public IMetadataResolver MetadataResolver {
			get {
				if (metadata_resolver == null)
					Interlocked.CompareExchange (ref metadata_resolver, new MetadataResolver (this.AssemblyResolver), null);

				return metadata_resolver;
			}
		}

		public TypeSystem TypeSystem {
			get {
				if (type_system == null)
					Interlocked.CompareExchange (ref type_system, TypeSystem.CreateTypeSystem (this), null);

				return type_system;
			}
		}

		public bool HasAssemblyReferences {
			get {
				if (references != null)
					return references.Count > 0;

				return HasImage && Image.HasTable (Table.AssemblyRef);
			}
		}

		public Collection<AssemblyNameReference> AssemblyReferences {
			get {
				if (references != null)
					return references;

				if (HasImage)
					return Read (ref references, this, (_, reader) => reader.ReadAssemblyReferences ());

				return references = new Collection<AssemblyNameReference> ();
			}
		}

		public bool HasModuleReferences {
			get {
				if (modules != null)
					return modules.Count > 0;

				return HasImage && Image.HasTable (Table.ModuleRef);
			}
		}

		public Collection<ModuleReference> ModuleReferences {
			get {
				if (modules != null)
					return modules;

				if (HasImage)
					return Read (ref modules, this, (_, reader) => reader.ReadModuleReferences ());

				return modules = new Collection<ModuleReference> ();
			}
		}

		public bool HasResources {
			get {
				if (resources != null)
					return resources.Count > 0;

				if (HasImage)
					return Image.HasTable (Table.ManifestResource) || Read (this, (_, reader) => reader.HasFileResource ());

				return false;
			}
		}

		public Collection<Resource> Resources {
			get {
				if (resources != null)
					return resources;

				if (HasImage)
					return Read (ref resources, this, (_, reader) => reader.ReadResources ());

				return resources = new Collection<Resource> ();
			}
		}

		public bool HasCustomAttributes {
			get {
				if (custom_attributes != null)
					return custom_attributes.Count > 0;

				return this.GetHasCustomAttributes (this);
			}
		}

		public Collection<CustomAttribute> CustomAttributes {
			get { return custom_attributes ?? (this.GetCustomAttributes (ref custom_attributes, this)); }
		}

		public bool HasTypes {
			get {
				if (types != null)
					return types.Count > 0;

				return HasImage && Image.HasTable (Table.TypeDef);
			}
		}

		public Collection<TypeDefinition> Types {
			get {
				if (types != null)
					return types;

				if (HasImage)
					return Read (ref types, this, (_, reader) => reader.ReadTypes ());

				return types = new TypeDefinitionCollection (this);
			}
		}

		public bool HasExportedTypes {
			get {
				if (exported_types != null)
					return exported_types.Count > 0;

				return HasImage && Image.HasTable (Table.ExportedType);
			}
		}

		public Collection<ExportedType> ExportedTypes {
			get {
				if (exported_types != null)
					return exported_types;

				if (HasImage)
					return Read (ref exported_types, this, (_, reader) => reader.ReadExportedTypes ());

				return exported_types = new Collection<ExportedType> ();
			}
		}

		public MethodDefinition EntryPoint {
			get {
				if (entry_point != null)
					return entry_point;

				if (HasImage)
					return Read (ref entry_point, this, (_, reader) => reader.ReadEntryPoint ());

				return entry_point = null;
			}
			set { entry_point = value; }
		}

		internal ModuleDefinition ()
		{
			this.MetadataSystem = new MetadataSystem ();
			this.token = new MetadataToken (TokenType.Module, 1);
		}

		internal ModuleDefinition (Image image)
			: this ()
		{
			this.Image = image;
			this.kind = image.Kind;
			this.RuntimeVersion = image.RuntimeVersion;
			this.architecture = image.Architecture;
			this.attributes = image.Attributes;
			this.characteristics = image.Characteristics;
			this.file_name = image.FileName;

			this.reader = new MetadataReader (this);
		}

		public void Dispose ()
		{
			if (Image != null)
				Image.Dispose ();

			if (SymbolReader != null)
				SymbolReader.Dispose ();
		}

		public bool HasTypeReference (string fullName)
		{
			return HasTypeReference (string.Empty, fullName);
		}

		public bool HasTypeReference (string scope, string fullName)
		{
			CheckFullName (fullName);

			if (!HasImage)
				return false;

			return GetTypeReference (scope, fullName) != null;
		}

		public bool TryGetTypeReference (string fullName, out TypeReference type)
		{
			return TryGetTypeReference (string.Empty, fullName, out type);
		}

		public bool TryGetTypeReference (string scope, string fullName, out TypeReference type)
		{
			CheckFullName (fullName);

			if (!HasImage) {
				type = null;
				return false;
			}

			return (type = GetTypeReference (scope, fullName)) != null;
		}

		TypeReference GetTypeReference (string scope, string fullname)
		{
			return Read (new Row<string, string> (scope, fullname), (row, reader) => reader.GetTypeReference (row.Col1, row.Col2));
		}

		public IEnumerable<TypeReference> GetTypeReferences ()
		{
			if (!HasImage)
				return Empty<TypeReference>.Array;

			return Read (this, (_, reader) => reader.GetTypeReferences ());
		}

		public IEnumerable<MemberReference> GetMemberReferences ()
		{
			if (!HasImage)
				return Empty<MemberReference>.Array;

			return Read (this, (_, reader) => reader.GetMemberReferences ());
		}

		public TypeReference GetType (string fullName, bool runtimeName)
		{
			return runtimeName
				? TypeParser.ParseType (this, fullName)
				: GetType (fullName);
		}

		public TypeDefinition GetType (string fullName)
		{
			CheckFullName (fullName);

			var position = fullName.IndexOf ('/');
			if (position > 0)
				return GetNestedType (fullName);

			return ((TypeDefinitionCollection) this.Types).GetType (fullName);
		}

		public TypeDefinition GetType (string @namespace, string name)
		{
			Mixin.CheckName (name);

			return ((TypeDefinitionCollection) this.Types).GetType (@namespace ?? string.Empty, name);
		}

		public IEnumerable<TypeDefinition> GetTypes ()
		{
			return GetTypes (Types);
		}

		static IEnumerable<TypeDefinition> GetTypes (Collection<TypeDefinition> types)
		{
			for (int i = 0; i < types.Count; i++) {
				var type = types [i];

				yield return type;

				if (!type.HasNestedTypes)
					continue;

				foreach (var nested in GetTypes (type.NestedTypes))
					yield return nested;
			}
		}

		static void CheckFullName (string fullName)
		{
			if (fullName == null)
				throw new ArgumentNullException ("fullName");
			if (fullName.Length == 0)
				throw new ArgumentException ();
		}

		TypeDefinition GetNestedType (string fullname)
		{
			var names = fullname.Split ('/');
			var type = GetType (names [0]);

			if (type == null)
				return null;

			for (int i = 1; i < names.Length; i++) {
				var nested_type = type.GetNestedType (names [i]);
				if (nested_type == null)
					return null;

				type = nested_type;
			}

			return type;
		}

		internal FieldDefinition Resolve (FieldReference field)
		{
#if PCL
			if (MetadataResolver == null)
				throw new NotSupportedException ();
#endif
			return MetadataResolver.Resolve (field);
		}

		internal MethodDefinition Resolve (MethodReference method)
		{
#if PCL
			if (MetadataResolver == null)
				throw new NotSupportedException ();
#endif
			return MetadataResolver.Resolve (method);
		}

		internal TypeDefinition Resolve (TypeReference type)
		{
#if PCL
			if (MetadataResolver == null)
				throw new NotSupportedException ();
#endif
			return MetadataResolver.Resolve (type);
		}

#if !READ_ONLY

		static void CheckContext (IGenericParameterProvider context, ModuleDefinition module)
		{
			if (context == null)
				return;

			if (context.Module != module)
				throw new ArgumentException ();
		}

#if !PCL

		[Obsolete ("Use ImportReference", error: false)]
		public TypeReference Import (Type type)
		{
			return ImportReference (type, null);
		}

		public TypeReference ImportReference (Type type)
		{
			return ImportReference (type, null);
		}

		[Obsolete ("Use ImportReference", error: false)]
		public TypeReference Import (Type type, IGenericParameterProvider context)
		{
			return ImportReference (type, context);
		}

		public TypeReference ImportReference (Type type, IGenericParameterProvider context)
		{
			Mixin.CheckType (type);
			CheckContext (context, this);

			return ReflectionImporter.ImportReference (type, context);
		}

		[Obsolete ("Use ImportReference", error: false)]
		public FieldReference Import (SR.FieldInfo field)
		{
			return ImportReference (field, null);
		}

		[Obsolete ("Use ImportReference", error: false)]
		public FieldReference Import (SR.FieldInfo field, IGenericParameterProvider context)
		{
			return ImportReference (field, context);
		}

		public FieldReference ImportReference (SR.FieldInfo field)
		{
			return ImportReference (field, null);
		}

		public FieldReference ImportReference (SR.FieldInfo field, IGenericParameterProvider context)
		{
			Mixin.CheckField (field);
			CheckContext (context, this);

			return ReflectionImporter.ImportReference (field, context);
		}

		[Obsolete ("Use ImportReference", error: false)]
		public MethodReference Import (SR.MethodBase method)
		{
			return ImportReference (method, null);
		}

		[Obsolete ("Use ImportReference", error: false)]
		public MethodReference Import (SR.MethodBase method, IGenericParameterProvider context)
		{
			return ImportReference (method, context);
		}

		public MethodReference ImportReference (SR.MethodBase method)
		{
			return ImportReference (method, null);
		}

		public MethodReference ImportReference (SR.MethodBase method, IGenericParameterProvider context)
		{
			Mixin.CheckMethod (method);
			CheckContext (context, this);

			return ReflectionImporter.ImportReference (method, context);
		}
#endif

		[Obsolete ("Use ImportReference", error: false)]
		public TypeReference Import (TypeReference type)
		{
			return ImportReference (type, null);
		}

		[Obsolete ("Use ImportReference", error: false)]
		public TypeReference Import (TypeReference type, IGenericParameterProvider context)
		{
			return ImportReference (type, context);
		}

		public TypeReference ImportReference (TypeReference type)
		{
			return ImportReference (type, null);
		}

		public TypeReference ImportReference (TypeReference type, IGenericParameterProvider context)
		{
			Mixin.CheckType (type);

			if (type.Module == this)
				return type;

			CheckContext (context, this);

			return MetadataImporter.ImportReference (type, context);
		}

		[Obsolete ("Use ImportReference", error: false)]
		public FieldReference Import (FieldReference field)
		{
			return ImportReference (field, null);
		}

		[Obsolete ("Use ImportReference", error: false)]
		public FieldReference Import (FieldReference field, IGenericParameterProvider context)
		{
			return ImportReference (field, context);
		}

		public FieldReference ImportReference (FieldReference field)
		{
			return ImportReference (field, null);
		}

		public FieldReference ImportReference (FieldReference field, IGenericParameterProvider context)
		{
			Mixin.CheckField (field);

			if (field.Module == this)
				return field;

			CheckContext (context, this);

			return MetadataImporter.ImportReference (field, context);
		}

		[Obsolete ("Use ImportReference", error: false)]
		public MethodReference Import (MethodReference method)
		{
			return ImportReference (method, null);
		}

		[Obsolete ("Use ImportReference", error: false)]
		public MethodReference Import (MethodReference method, IGenericParameterProvider context)
		{
			return ImportReference (method, context);
		}

		public MethodReference ImportReference (MethodReference method)
		{
			return ImportReference (method, null);
		}

		public MethodReference ImportReference (MethodReference method, IGenericParameterProvider context)
		{
			Mixin.CheckMethod (method);

			if (method.Module == this)
				return method;

			CheckContext (context, this);

			return MetadataImporter.ImportReference (method, context);
		}

#endif

		public IMetadataTokenProvider LookupToken (int token)
		{
			return LookupToken (new MetadataToken ((uint) token));
		}

		public IMetadataTokenProvider LookupToken (MetadataToken token)
		{
			return Read (token, (t, reader) => reader.LookupToken (t));
		}

		readonly object module_lock = new object();

		internal object SyncRoot {
			get { return module_lock; }
		}

		internal TRet Read<TItem, TRet> (TItem item, Func<TItem, MetadataReader, TRet> read)
		{
			lock (module_lock) {
				var position = reader.position;
				var context = reader.context;

				var ret = read (item, reader);

				reader.position = position;
				reader.context = context;

				return ret;
			}
		}

		internal TRet Read<TItem, TRet> (ref TRet variable, TItem item, Func<TItem, MetadataReader, TRet> read) where TRet : class
		{
			lock (module_lock) {
				if (variable != null)
					return variable;

				var position = reader.position;
				var context = reader.context;

				var ret = read (item, reader);

				reader.position = position;
				reader.context = context;

				return variable = ret;
			}
		}

		public bool HasDebugHeader {
			get { return Image != null && !Image.Debug.IsZero; }
		}

		public ImageDebugDirectory GetDebugHeader (out byte [] header)
		{
			if (!HasDebugHeader)
				throw new InvalidOperationException ();

			return Image.GetDebugHeader (out header);
		}

		void ProcessDebugHeader ()
		{
			if (!HasDebugHeader)
				return;

			byte [] header;
			var directory = GetDebugHeader (out header);

			if (!symbol_reader.ProcessDebugHeader (directory, header))
				throw new InvalidOperationException ();
		}

#if !READ_ONLY

		public static ModuleDefinition CreateModule (string name, ModuleKind kind)
		{
			return CreateModule (name, new ModuleParameters { Kind = kind });
		}

		public static ModuleDefinition CreateModule (string name, ModuleParameters parameters)
		{
			Mixin.CheckName (name);
			Mixin.CheckParameters (parameters);

			var module = new ModuleDefinition {
				Name = name,
				kind = parameters.Kind,
				Runtime = parameters.Runtime,
				architecture = parameters.Architecture,
				mvid = Guid.NewGuid (),
				Attributes = ModuleAttributes.ILOnly,
				Characteristics = (ModuleCharacteristics) 0x8540,
			};

			if (parameters.AssemblyResolver != null)
				module.assembly_resolver = parameters.AssemblyResolver;

			if (parameters.MetadataResolver != null)
				module.metadata_resolver = parameters.MetadataResolver;

#if !READ_ONLY
			if (parameters.MetadataImporterProvider != null)
				module.metadata_importer = parameters.MetadataImporterProvider.GetMetadataImporter (module);
#if !PCL
			if (parameters.ReflectionImporterProvider != null)
				module.reflection_importer = parameters.ReflectionImporterProvider.GetReflectionImporter (module);
#endif
#endif

			if (parameters.Kind != ModuleKind.NetModule) {
				var assembly = new AssemblyDefinition ();
				module.assembly = assembly;
				module.assembly.Name = CreateAssemblyName (name);
				assembly.main_module = module;
			}

			module.Types.Add (new TypeDefinition (string.Empty, "<Module>", TypeAttributes.NotPublic));

			return module;
		}

		static AssemblyNameDefinition CreateAssemblyName (string name)
		{
			if (name.EndsWith (".dll") || name.EndsWith (".exe"))
				name = name.Substring (0, name.Length - 4);

			return new AssemblyNameDefinition (name, Mixin.ZeroVersion);
		}

#endif

#if !PCL
		public void ReadSymbols ()
		{
			if (string.IsNullOrEmpty (file_name))
				throw new InvalidOperationException ();

			var provider = SymbolProvider.GetPlatformReaderProvider ();
			if (provider == null)
				throw new InvalidOperationException ();

			ReadSymbols (provider.GetSymbolReader (this, file_name));
		}
#endif

		public void ReadSymbols (ISymbolReader reader)
		{
			if (reader == null)
				throw new ArgumentNullException ("reader");

			symbol_reader = reader;

			ProcessDebugHeader ();
		}

#if !PCL
		public static ModuleDefinition ReadModule (string fileName)
		{
			return ReadModule (fileName, new ReaderParameters (ReadingMode.Deferred));
		}

		public static ModuleDefinition ReadModule (string fileName, ReaderParameters parameters)
		{
			var stream = GetFileStream (fileName, FileMode.Open, FileAccess.Read, FileShare.Read) as Stream;

			if (parameters.InMemory) {
				var memory = new MemoryStream (stream.CanSeek ? (int) stream.Length : 0);
				using (stream)
					stream.CopyTo (memory);

				memory.Position = 0;
				stream = memory;
			}

			return ReadModule (stream, fileName, parameters);

		}

		static Stream GetFileStream (string fileName, FileMode mode, FileAccess access, FileShare share)
		{
			if (fileName == null)
				throw new ArgumentNullException ("fileName");
			if (fileName.Length == 0)
				throw new ArgumentException ();

			return new FileStream (fileName, mode, access, share);
		}
#endif

		public static ModuleDefinition ReadModule (Stream stream)
		{
			return ReadModule (stream, new ReaderParameters (ReadingMode.Deferred));
		}

		static void CheckStream (object stream)
		{
			if (stream == null)
				throw new ArgumentNullException ("stream");
		}

		public static ModuleDefinition ReadModule (Stream stream, ReaderParameters parameters)
		{
			return ReadModule (stream, "", parameters);
		}

		static ModuleDefinition ReadModule (Stream stream, string fileName, ReaderParameters parameters)
		{
			Mixin.CheckStream (stream);
			if (!stream.CanRead || !stream.CanSeek)
				throw new ArgumentException ();
			Mixin.CheckParameters (parameters);

<<<<<<< HEAD
			return ModuleReader.CreateModule (
				ImageReader.ReadImage (stream),
=======
			return ModuleReader.CreateModuleFrom (
				ImageReader.ReadImageFrom (stream, fileName),
>>>>>>> ea36541d
				parameters);
		}

#if !READ_ONLY

#if !PCL
		public void Write (string fileName)
		{
			Write (fileName, new WriterParameters ());
		}

		public void Write (string fileName, WriterParameters parameters)
		{
			using (var stream = GetFileStream (fileName, FileMode.Create, FileAccess.ReadWrite, FileShare.None)) {
				Write (stream, parameters);
			}
		}
#endif

		public void Write (Stream stream)
		{
			Write (stream, new WriterParameters ());
		}

		public void Write (Stream stream, WriterParameters parameters)
		{
			Mixin.CheckStream (stream);
			if (!stream.CanWrite || !stream.CanSeek)
				throw new ArgumentException ();
			Mixin.CheckParameters (parameters);

			ModuleWriter.WriteModuleTo (this, stream, parameters);
		}

#endif

	}

	static partial class Mixin {

		public static void CheckStream (object stream)
		{
			if (stream == null)
				throw new ArgumentNullException ("stream");
		}

#if !READ_ONLY

		public static void CheckType (object type)
		{
			if (type == null)
				throw new ArgumentNullException ("type");
		}

		public static void CheckField (object field)
		{
			if (field == null)
				throw new ArgumentNullException ("field");
		}

		public static void CheckMethod (object method)
		{
			if (method == null)
				throw new ArgumentNullException ("method");
		}

#endif

		public static void CheckParameters (object parameters)
		{
			if (parameters == null)
				throw new ArgumentNullException ("parameters");
		}

		public static bool HasImage (this ModuleDefinition self)
		{
			return self != null && self.HasImage;
		}

		public static bool IsCoreLibrary (this ModuleDefinition module)
		{
			if (module.Assembly == null)
				return false;

			var assembly_name = module.Assembly.Name.Name;

			if (assembly_name != "mscorlib" && assembly_name != "System.Runtime")
				return false;

			if (module.HasImage && module.Read (module, (m, reader) => reader.image.GetTableLength (Table.AssemblyRef) > 0))
				return false;

			return true;
		}

		public static string GetFullyQualifiedName (this Stream self)
		{
#if !PCL
			var file_stream = self as FileStream;
			if (file_stream == null)
				return string.Empty;

			return Path.GetFullPath (file_stream.Name);
#else
			return string.Empty;
#endif
		}

#if !NET_4_0
		public static void CopyTo (this Stream self, Stream target)
		{
			var buffer = new byte [1024 * 8];
			int read;
			while ((read = self.Read (buffer, 0, buffer.Length)) > 0)
				target.Write (buffer, 0, read);
		}
#endif

		public static TargetRuntime ParseRuntime (this string self)
		{
			switch (self [1]) {
			case '1':
				return self [3] == '0'
					? TargetRuntime.Net_1_0
					: TargetRuntime.Net_1_1;
			case '2':
				return TargetRuntime.Net_2_0;
			case '4':
			default:
				return TargetRuntime.Net_4_0;
			}
		}

		public static string RuntimeVersionString (this TargetRuntime runtime)
		{
			switch (runtime) {
			case TargetRuntime.Net_1_0:
				return "v1.0.3705";
			case TargetRuntime.Net_1_1:
				return "v1.1.4322";
			case TargetRuntime.Net_2_0:
				return "v2.0.50727";
			case TargetRuntime.Net_4_0:
			default:
				return "v4.0.30319";
			}
		}

		public static byte [] ReadAll (this Stream self)
		{
			int read;
			var memory = new MemoryStream ((int) self.Length);
			var buffer = new byte [1024];

			while ((read = self.Read (buffer, 0, buffer.Length)) != 0)
				memory.Write (buffer, 0, read);

			return memory.GetBuffer ();
		}

		public static void Read (object o)
		{
		}
	}
}<|MERGE_RESOLUTION|>--- conflicted
+++ resolved
@@ -231,14 +231,8 @@
 		internal IAssemblyResolver assembly_resolver;
 		internal IMetadataResolver metadata_resolver;
 		internal TypeSystem type_system;
-
-<<<<<<< HEAD
 		internal readonly MetadataReader reader;
-		readonly string fq_name;
-=======
-		readonly MetadataReader reader;
 		readonly string file_name;
->>>>>>> ea36541d
 
 		internal string runtime_version;
 		internal ModuleKind kind;
@@ -1094,13 +1088,8 @@
 				throw new ArgumentException ();
 			Mixin.CheckParameters (parameters);
 
-<<<<<<< HEAD
 			return ModuleReader.CreateModule (
-				ImageReader.ReadImage (stream),
-=======
-			return ModuleReader.CreateModuleFrom (
-				ImageReader.ReadImageFrom (stream, fileName),
->>>>>>> ea36541d
+				ImageReader.ReadImage (stream, fileName),
 				parameters);
 		}
 

--- conflicted
+++ resolved
@@ -355,7 +355,7 @@
 				image.UserStringHeap = new UserStringHeap (data);
 				break;
 			case "#Pdb":
-				image.PdbHeap = new PdbHeap (section, start, size);
+				image.PdbHeap = new PdbHeap (data);
 				break;
 			}
 		}
@@ -684,18 +684,15 @@
 			}
 		}
 
-<<<<<<< HEAD
 		void ReadPdbHeap ()
 		{
 			var heap = image.PdbHeap;
 
-			uint start = heap.Section.PointerToRawData;
-
-			MoveTo (heap.Offset + start);
-
-			heap.Id = ReadBytes (20);
-			heap.EntryPoint = ReadUInt32 ();
-			heap.TypeSystemTables = ReadInt64 ();
+			var buffer = new ByteBuffer (heap.data);
+
+			heap.Id = buffer.ReadBytes (20);
+			heap.EntryPoint = buffer.ReadUInt32 ();
+			heap.TypeSystemTables = buffer.ReadInt64 ();
 			heap.TypeSystemTableRows = new uint [Mixin.TableCount];
 
 			for (int i = 0; i < Mixin.TableCount; i++) {
@@ -703,14 +700,11 @@
 				if (!heap.HasTable (table))
 					continue;
 
-				heap.TypeSystemTableRows [i] = ReadUInt32 ();
-			}
-		}
-
-		public static Image ReadImage (Stream stream)
-=======
-		public static Image ReadImageFrom (Stream stream, string file_name)
->>>>>>> ea36541d
+				heap.TypeSystemTableRows [i] = buffer.ReadUInt32 ();
+			}
+		}
+
+		public static Image ReadImage (Stream stream, string file_name)
 		{
 			try {
 				var reader = new ImageReader (stream, file_name);
@@ -721,10 +715,10 @@
 			}
 		}
 
-		public static Image ReadPortablePdb (Stream stream)
+		public static Image ReadPortablePdb (Stream stream, string file_name)
 		{
 			try {
-				var reader = new ImageReader (stream);
+				var reader = new ImageReader (stream, file_name);
 				var length = (uint) stream.Length;
 
 				reader.image.Sections = new[] {
@@ -733,7 +727,6 @@
 						SizeOfRawData = length,
 						VirtualAddress = 0,
 						VirtualSize = length,
-						Data = stream.ReadAll (),
 					}
 				};
 

--- conflicted
+++ resolved
@@ -23,6 +23,7 @@
 
 		int start;
 
+		MethodDefinition method;
 		MethodBody body;
 
 		int Offset {
@@ -40,6 +41,7 @@
 		public static MethodBody ReadMethodBody (MethodDefinition method, MetadataReader metadata)
 		{
 			var reader = new CodeReader (method, metadata);
+			reader.method = method;
 			reader.body = new MethodBody (method);
 
 			reader.ReadMethodBody ();
@@ -445,14 +447,8 @@
 				PatchRawCode (buffer, code_size, writer);
 				break;
 			case 0x3: // fat
-<<<<<<< HEAD
-				base.position--;
-
+				Advance (-1);
 				PatchRawFatMethod (buffer, writer, out code_size, out local_var_token);
-=======
-				Advance (-1);
-				PatchRawFatMethod (buffer, symbols, writer, out local_var_token);
->>>>>>> ea36541d
 				break;
 			default:
 				throw new NotSupportedException ();

using System;
using System.IO;
using System.Reflection;
using Mono.Cecil.Cil;
using NUnit.Framework;

using Mono.Cecil.PE;

namespace Mono.Cecil.Tests {

	public abstract class BaseTestFixture {

		protected static void IgnoreOnMono ()
		{
			if (Platform.OnMono)
				Assert.Ignore ();
		}

		public static string GetResourcePath (string name, Assembly assembly)
		{
			return Path.Combine (FindResourcesDirectory (assembly), name);
		}

		public static string GetAssemblyResourcePath (string name, Assembly assembly)
		{
			return GetResourcePath (Path.Combine ("assemblies", name), assembly);
		}

		public static string GetCSharpResourcePath (string name, Assembly assembly)
		{
			return GetResourcePath (Path.Combine ("cs", name), assembly);
		}

		public static string GetILResourcePath (string name, Assembly assembly)
		{
			return GetResourcePath (Path.Combine ("il", name), assembly);
		}

		public ModuleDefinition GetResourceModule (string name)
		{
			return ModuleDefinition.ReadModule (GetAssemblyResourcePath (name, GetType ().Assembly));
		}

		public ModuleDefinition GetResourceModule (string name, ReaderParameters parameters)
		{
			return ModuleDefinition.ReadModule (GetAssemblyResourcePath (name, GetType ().Assembly), parameters);
		}

		public ModuleDefinition GetResourceModule (string name, ReadingMode mode)
		{
			return ModuleDefinition.ReadModule (GetAssemblyResourcePath (name, GetType ().Assembly), new ReaderParameters (mode));
		}

		internal Image GetResourceImage (string name)
		{
			using (var fs = new FileStream (GetAssemblyResourcePath (name, GetType ().Assembly), FileMode.Open, FileAccess.Read))
<<<<<<< HEAD
				return ImageReader.ReadImage (fs);
=======
				return ImageReader.ReadImageFrom (fs, fs.Name);
>>>>>>> ea36541d
		}

		public ModuleDefinition GetCurrentModule ()
		{
			return ModuleDefinition.ReadModule (GetType ().Module.FullyQualifiedName);
		}

		public ModuleDefinition GetCurrentModule (ReaderParameters parameters)
		{
			return ModuleDefinition.ReadModule (GetType ().Module.FullyQualifiedName, parameters);
		}

		public static string FindResourcesDirectory (Assembly assembly)
		{
			var path = Path.GetDirectoryName (new Uri (assembly.CodeBase).LocalPath);
			while (!Directory.Exists (Path.Combine (path, "Resources"))) {
				var old = path;
				path = Path.GetDirectoryName (path);
				Assert.AreNotEqual (old, path);
			}

			return Path.Combine (path, "Resources");
		}

		public static void AssertCode (string expected, MethodDefinition method)
		{
			Assert.IsTrue (method.HasBody);
			Assert.IsNotNull (method.Body);

			Assert.AreEqual (Normalize (expected), Normalize (Formatter.FormatMethodBody (method)));
		}

		static string Normalize (string str)
		{
			return str.Trim ().Replace ("\r\n", "\n");
		}

		public static void TestModule (string file, Action<ModuleDefinition> test, bool verify = true, bool readOnly = false, Type symbolReaderProvider = null, Type symbolWriterProvider = null, IAssemblyResolver assemblyResolver = null)
		{
			Run (new ModuleTestCase (file, test, verify, readOnly, symbolReaderProvider, symbolWriterProvider, assemblyResolver));
		}

		public static void TestCSharp (string file, Action<ModuleDefinition> test, bool verify = true, bool readOnly = false, Type symbolReaderProvider = null, Type symbolWriterProvider = null, IAssemblyResolver assemblyResolver = null)
		{
			Run (new CSharpTestCase (file, test, verify, readOnly, symbolReaderProvider, symbolWriterProvider, assemblyResolver));
		}

		public static void TestIL (string file, Action<ModuleDefinition> test, bool verify = true, bool readOnly = false, Type symbolReaderProvider = null, Type symbolWriterProvider = null, IAssemblyResolver assemblyResolver = null)
		{
			Run (new ILTestCase (file, test, verify, readOnly, symbolReaderProvider, symbolWriterProvider, assemblyResolver));
		}

		static void Run (TestCase testCase)
		{
			using (var runner = new TestRunner (testCase, TestCaseType.ReadDeferred))
				runner.RunTest ();

			using (var runner = new TestRunner (testCase, TestCaseType.ReadImmediate))
				runner.RunTest ();

			if (testCase.ReadOnly)
				return;

<<<<<<< HEAD
			runner = new TestRunner (testCase, TestCaseType.WriteFromDeferred);
			runner.RunTest ();

			runner = new TestRunner (testCase, TestCaseType.WriteFromImmediate);
			runner.RunTest ();
=======
			using (var runner = new TestRunner (testCase, TestCaseType.WriteFromDeferred))
				runner.RunTest();

			using (var runner = new TestRunner (testCase, TestCaseType.WriteFromImmediate))
				runner.RunTest();
>>>>>>> ea36541d
		}
	}

	abstract class TestCase {

		public readonly bool Verify;
		public readonly bool ReadOnly;
		public readonly Type SymbolReaderProvider;
		public readonly Type SymbolWriterProvider;
		public readonly IAssemblyResolver AssemblyResolver;
		public readonly Action<ModuleDefinition> Test;

		public abstract string ModuleLocation { get; }

		protected Assembly Assembly { get { return Test.Method.Module.Assembly; } }

		protected TestCase (Action<ModuleDefinition> test, bool verify, bool readOnly, Type symbolReaderProvider, Type symbolWriterProvider, IAssemblyResolver assemblyResolver)
		{
			Test = test;
			Verify = verify;
			ReadOnly = readOnly;
			SymbolReaderProvider = symbolReaderProvider;
			SymbolWriterProvider = symbolWriterProvider;
			AssemblyResolver = assemblyResolver;
		}
	}

	class ModuleTestCase : TestCase {

		public readonly string Module;

		public ModuleTestCase (string module, Action<ModuleDefinition> test, bool verify, bool readOnly, Type symbolReaderProvider, Type symbolWriterProvider, IAssemblyResolver assemblyResolver)
			: base (test, verify, readOnly, symbolReaderProvider, symbolWriterProvider, assemblyResolver)
		{
			Module = module;
		}

		public override string ModuleLocation
		{
			get { return BaseTestFixture.GetAssemblyResourcePath (Module, Assembly); }
		}
	}

	class CSharpTestCase : TestCase {

		public readonly string File;

		public CSharpTestCase (string file, Action<ModuleDefinition> test, bool verify, bool readOnly, Type symbolReaderProvider, Type symbolWriterProvider, IAssemblyResolver assemblyResolver)
			: base (test, verify, readOnly, symbolReaderProvider, symbolWriterProvider, assemblyResolver)
		{
			File = file;
		}

		public override string ModuleLocation
		{
			get
			{
				return CompilationService.CompileResource (BaseTestFixture.GetCSharpResourcePath (File, Assembly));
			}
		}
	}

	class ILTestCase : TestCase {

		public readonly string File;

		public ILTestCase (string file, Action<ModuleDefinition> test, bool verify, bool readOnly, Type symbolReaderProvider, Type symbolWriterProvider, IAssemblyResolver assemblyResolver)
			: base (test, verify, readOnly, symbolReaderProvider, symbolWriterProvider, assemblyResolver)
		{
			File = file;
		}

		public override string ModuleLocation
		{
			get
			{
				return CompilationService.CompileResource (BaseTestFixture.GetILResourcePath (File, Assembly)); ;
			}
		}
	}

	class TestRunner : IDisposable {

		readonly TestCase test_case;
		readonly TestCaseType type;

		ModuleDefinition test_module;
		DefaultAssemblyResolver test_resolver;

		public TestRunner (TestCase testCase, TestCaseType type)
		{
			this.test_case = testCase;
			this.type = type;
		}

		ModuleDefinition GetModule ()
		{
			var location = test_case.ModuleLocation;

			var parameters = new ReaderParameters {
				SymbolReaderProvider = GetSymbolReaderProvider (),
				AssemblyResolver = GetAssemblyResolver (),
			};

			switch (type) {
			case TestCaseType.ReadImmediate:
				parameters.ReadingMode = ReadingMode.Immediate;
				return ModuleDefinition.ReadModule (location, parameters);
			case TestCaseType.ReadDeferred:
				parameters.ReadingMode = ReadingMode.Deferred;
				return ModuleDefinition.ReadModule (location, parameters);
			case TestCaseType.WriteFromImmediate:
				parameters.ReadingMode = ReadingMode.Immediate;
				return RoundTrip (location, parameters, "cecil-irt");
			case TestCaseType.WriteFromDeferred:
				parameters.ReadingMode = ReadingMode.Deferred;
				return RoundTrip (location, parameters, "cecil-drt");
			default:
				return null;
			}
		}

		ISymbolReaderProvider GetSymbolReaderProvider ()
		{
			if (test_case.SymbolReaderProvider == null)
				return null;

			return (ISymbolReaderProvider) Activator.CreateInstance (test_case.SymbolReaderProvider);
		}

		ISymbolWriterProvider GetSymbolWriterProvider ()
		{
			if (test_case.SymbolReaderProvider == null)
				return null;

			return (ISymbolWriterProvider) Activator.CreateInstance (test_case.SymbolWriterProvider);
		}

		IAssemblyResolver GetAssemblyResolver ()
		{
			if (test_case.AssemblyResolver != null)
				return test_case.AssemblyResolver;

			test_resolver = new DefaultAssemblyResolver ();
			var directory = Path.GetDirectoryName (test_case.ModuleLocation);
			test_resolver.AddSearchDirectory (directory);
			return test_resolver;
		}

		ModuleDefinition RoundTrip (string location, ReaderParameters reader_parameters, string folder)
		{
			var module = ModuleDefinition.ReadModule (location, reader_parameters);
			var rt_folder = Path.Combine (Path.GetTempPath (), folder);
			if (!Directory.Exists (rt_folder))
				Directory.CreateDirectory (rt_folder);
			var rt_module = Path.Combine (rt_folder, Path.GetFileName (location));

			var writer_parameters = new WriterParameters {
				SymbolWriterProvider = GetSymbolWriterProvider (),
			};

			test_case.Test (module);

			module.Write (rt_module, writer_parameters);

			if (test_case.Verify)
				CompilationService.Verify (rt_module);

			return ModuleDefinition.ReadModule (rt_module, reader_parameters);
		}

		public void RunTest ()
		{
			var module = GetModule ();
			if (module == null)
				return;

<<<<<<< HEAD
			test_case.Test (module);
=======
			test_module = module;
			test_case.Test (module);
		}

		public void Dispose ()
		{
			test_module.Dispose ();

			if (test_resolver != null)
				test_resolver.Dispose ();
>>>>>>> ea36541d
		}
	}

	enum TestCaseType {
		ReadImmediate,
		ReadDeferred,
		WriteFromImmediate,
		WriteFromDeferred,
	}
}<|MERGE_RESOLUTION|>--- conflicted
+++ resolved
@@ -54,11 +54,7 @@
 		internal Image GetResourceImage (string name)
 		{
 			using (var fs = new FileStream (GetAssemblyResourcePath (name, GetType ().Assembly), FileMode.Open, FileAccess.Read))
-<<<<<<< HEAD
-				return ImageReader.ReadImage (fs);
-=======
-				return ImageReader.ReadImageFrom (fs, fs.Name);
->>>>>>> ea36541d
+				return ImageReader.ReadImage (fs, fs.Name);
 		}
 
 		public ModuleDefinition GetCurrentModule ()
@@ -122,19 +118,11 @@
 			if (testCase.ReadOnly)
 				return;
 
-<<<<<<< HEAD
-			runner = new TestRunner (testCase, TestCaseType.WriteFromDeferred);
-			runner.RunTest ();
-
-			runner = new TestRunner (testCase, TestCaseType.WriteFromImmediate);
-			runner.RunTest ();
-=======
 			using (var runner = new TestRunner (testCase, TestCaseType.WriteFromDeferred))
-				runner.RunTest();
+				runner.RunTest ();
 
 			using (var runner = new TestRunner (testCase, TestCaseType.WriteFromImmediate))
-				runner.RunTest();
->>>>>>> ea36541d
+				runner.RunTest ();
 		}
 	}
 
@@ -312,9 +300,6 @@
 			if (module == null)
 				return;
 
-<<<<<<< HEAD
-			test_case.Test (module);
-=======
 			test_module = module;
 			test_case.Test (module);
 		}
@@ -325,7 +310,6 @@
 
 			if (test_resolver != null)
 				test_resolver.Dispose ();
->>>>>>> ea36541d
 		}
 	}
 
